# Default values for opencoze.
# This is a YAML-formatted file.
# Declare variables to be passed into your templates.

mysql:
  enabled: true
  port: 3306
  targetPort: 3306
  image:
    repository: mysql
    tag: 8.4.5
  rootPassword: "root"
  database: opencoze
  user: coze
  password: root
  persistence:
    storageClassName: ""
    size: "50Gi"
  initScripts:
    - files/mysql/schema.sql

redis:
  enabled: true
  image:
    repository: bitnami/redis
    tag: "7.2"
  aofEnabled: "no"
  port: 6379
  ioThreads: 4
  allowEmptyPassword: "yes"
  password: ""
  persistence:
    storageClassName: ""
    size: "50Gi"

# -- coze-server configuration
cozeServer:
  enabled: true
  # -- Number of replicas for the coze-server deployment
  replicaCount: 1

  image:
    repository: opencoze/opencoze
    # -- Keep the mirror up to date
    pullPolicy: Always
    tag: 'latest'

  service:
    type: LoadBalancer
    ports:
      - name: http
        port: 8888
        targetPort: 8888
      - name: minio-proxy
        port: 8889
        targetPort: 8889

  env:
    LISTEN_ADDR: ":8888"
    SERVER_HOST: "localhost${LISTEN_ADDR}"
    LOG_LEVEL: "debug"
    MAX_REQUEST_BODY_SIZE: "1073741824"
    STORAGE_TYPE: "minio"
<<<<<<< HEAD
    STORAGE_BUCKET: "opencoze"
    MINIO_PROXY_ENDPOINT: ":8889"
    USE_MINIO_PROXY: "true"
    COZE_MQ_TYPE: rmq
    MQ_NAME_SERVER: "127.0.0.1:9876"
    MINIO_ENDPOINT: "127.0.0.1:9000"
    MINIO_API_HOST: "http://127.0.0.1:9000"
    ES_VERSION: "v8"
    VECTOR_STORE_TYPE: "milvus"
    EMBEDDING_TYPE: "ark"
    ARK_EMBEDDING_AK: "your_api_key"
    ARK_EMBEDDING_MODEL: "doubao-embedding-large"
    ARK_EMBEDDING_DIMS: "1024"
    ARK_EMBEDDING_BASE_URL: "https://ark.cn-beijing.volces.com/api/v3/embeddings"
=======
    MINIO_PROXY_ENDPOINT: ":8889"
    COZE_MQ_TYPE: rmq
    ES_VERSION: "v8"
    VECTOR_STORE_TYPE: "milvus"
    EMBEDDING_TYPE: "ark"
    ARK_EMBEDDING_MODEL: ""
    ARK_EMBEDDING_DIMS: "1024"
    ARK_EMBEDDING_BASE_URL: "https://ark.cn-beijing.volces.com/api/v3"
>>>>>>> 367bdbec
    FILE_UPLOAD_COMPONENT_TYPE: "storage"
    OPENAI_EMBEDDING_BASE_URL: "https://api.openai.com/v1/embeddings"
    OPENAI_EMBEDDING_MODEL: "text-embedding-3-large"
    OPENAI_EMBEDDING_API_KEY: "your_api_key"
    OPENAI_EMBEDDING_BY_AZURE: "false"
    OPENAI_EMBEDDING_DIMS: "1024"
    OCR_TYPE: "ve"
    VE_OCR_AK: ""
    VE_OCR_SK: ""
    BUILTIN_CM_TYPE: "ark"
    BUILTIN_CM_ARK_API_KEY: ""
    BUILTIN_CM_ARK_MODEL: ""
<<<<<<< HEAD
    BUILTIN_CM_ARK_BASE_URL: "https://ark.cn-beijing.volces.com/api/v3/chat/completions"
=======
    BUILTIN_CM_ARK_BASE_URL: ""
>>>>>>> 367bdbec
    BUILTIN_CM_OPENAI_BASE_URL: "https://api.openai.com/v1/chat/completions"
    BUILTIN_CM_OPENAI_API_KEY: "your_api_key"
    BUILTIN_CM_OPENAI_BY_AZURE: "false"
    BUILTIN_CM_OPENAI_MODEL: "doubao-seed-1-6"
    VE_IMAGEX_AK: ""
    VE_IMAGEX_SK: ""
    VE_IMAGEX_SERVER_ID: ""
    VE_IMAGEX_DOMAIN: ""
    VE_IMAGEX_TEMPLATE: ""
    VE_IMAGEX_UPLOAD_HOST: "https://imagex.volcengineapi.com"

rocketmq:
  enabled: true
  namesrv:
    replicaCount: 1
    image:
      repository: apache/rocketmq
      tag: 5.3.2
    persistence:
      store:
        storageClassName: ""
        size: "20Gi"
      logs:
        storageClassName: ""
        size: "20Gi"
    resources:
      limits:
        cpu: 2000m
        memory: 4Gi
    livenessProbe:
      exec:
        command: ["sh", "-c", "mqadmin clusterList -n localhost:9876"]
      initialDelaySeconds: 30
      periodSeconds: 10
  topics:
    - opencoze_knowledge
    - opencoze_search_app
    - opencoze_search_resource
    - "%RETRY%cg_knowledge"
    - "%RETRY%cg_search_app"
    - "%RETRY%cg_search_resource"
  consumerGroups:
    - cg_knowledge
    - cg_search_app
    - cg_search_resource
  broker:
    replicaCount: 1
    image:
      repository: apache/rocketmq
      tag: 5.3.2
    config: |
      brokerClusterName = DefaultCluster
      brokerName = broker-a
      brokerId = 0
      deleteWhen = 04
      fileReservedTime = 48
      brokerRole = ASYNC_MASTER
      flushDiskType = ASYNC_FLUSH
    persistence:
      store:
        storageClassName: ""
        size: "20Gi"
      logs:
        storageClassName: ""
        size: "20Gi"
    resources:
      limits:
        cpu: 4000m
        memory: 8Gi
    initContainers:
      - name: wait-for-namesrv
        image: busybox:latest
        command: ['sh', '-c', 'until nc -z rocketmq-namesrv 9876; do echo waiting for namesrv; sleep 2; done']

elasticsearch:
  enabled: true
  image:
    repository: bitnami/elasticsearch
    tag: 8.18.0
  javaOpts: "-Djdk.tls.client.protocols=TLSv1.2 -Dhttps.protocols=TLSv1.2 -Djavax.net.ssl.trustAll=true -Xms4096m -Xmx4096m"
  username: ""
  password: ""
  persistence:
    enabled: true
    storageClassName: ""
    accessModes:
      - ReadWriteOnce
    size: 50Gi
  service:
    type: ClusterIP
    port: 9200
    targetPort: 9200

minio:
  enabled: true
  image:
    repository: minio/minio
    tag: RELEASE.2025-06-13T11-33-47Z-cpuv1
  accessKey: minioadmin
  secretKey: minioadmin123
  bucket: opencoze
  service:
    type: LoadBalancer
    port: 9000
    consolePort: 9001
  persistence:
    storageClassName: ""
    size: "50Gi"
  resources:
    limits:
      cpu: 8000m
      memory: 16Gi
    requests:
      cpu: 4000m
      memory: 8Gi

etcd:
  enabled: true
  image:
    repository: bitnami/etcd
    tag: 3.5
  persistence:
    storageClassName: ""
    size: "20Gi"

milvus:
  enabled: true
  image:
    repository: milvusdb/milvus
    tag: v2.5.10
  bucketName: milvus
  persistence:
    storageClassName: ""
    size: "20Gi"


images:
  busybox: busybox:latest
  curl: alpine/curl:8.12.1


# -- We will add other services like mysql, redis etc. here later

# This is to override the chart name.
nameOverride: ''
fullnameOverride: ''

# This is for setting Kubernetes Annotations to a Pod.
# For more information checkout: https://kubernetes.io/docs/concepts/overview/working-with-objects/annotations/
podAnnotations: {}

securityContext:
  {}
  # capabilities:
  #   drop:
  #   - ALL
  # readOnlyRootFilesystem: true
  # runAsNonRoot: true
  # runAsUser: 1000

# This is for setting up a service more information can be found here: https://kubernetes.io/docs/concepts/services-networking/service/
service:
  # This sets the service type more information can be found here: https://kubernetes.io/docs/concepts/services-networking/service/#publishing-services-service-types
  type: ClusterIP
  # This sets the ports more information can be found here: https://kubernetes.io/docs/concepts/services-networking/service/#field-spec-ports
  port: 80

# This block is for setting up the ingress for more information can be found here: https://kubernetes.io/docs/concepts/services-networking/ingress/
ingress:
  enabled: false
  className: ''
  annotations:
    {}
    # kubernetes.io/ingress.class: nginx
    # kubernetes.io/tls-acme: "true"
  hosts:
    - host: chart-example.local
      paths:
        - path: /
          pathType: ImplementationSpecific
  tls: []
  #  - secretName: chart-example-tls
  #    hosts:
  #      - chart-example.local
<|MERGE_RESOLUTION|>--- conflicted
+++ resolved
@@ -61,7 +61,6 @@
     LOG_LEVEL: "debug"
     MAX_REQUEST_BODY_SIZE: "1073741824"
     STORAGE_TYPE: "minio"
-<<<<<<< HEAD
     STORAGE_BUCKET: "opencoze"
     MINIO_PROXY_ENDPOINT: ":8889"
     USE_MINIO_PROXY: "true"
@@ -76,16 +75,6 @@
     ARK_EMBEDDING_MODEL: "doubao-embedding-large"
     ARK_EMBEDDING_DIMS: "1024"
     ARK_EMBEDDING_BASE_URL: "https://ark.cn-beijing.volces.com/api/v3/embeddings"
-=======
-    MINIO_PROXY_ENDPOINT: ":8889"
-    COZE_MQ_TYPE: rmq
-    ES_VERSION: "v8"
-    VECTOR_STORE_TYPE: "milvus"
-    EMBEDDING_TYPE: "ark"
-    ARK_EMBEDDING_MODEL: ""
-    ARK_EMBEDDING_DIMS: "1024"
-    ARK_EMBEDDING_BASE_URL: "https://ark.cn-beijing.volces.com/api/v3"
->>>>>>> 367bdbec
     FILE_UPLOAD_COMPONENT_TYPE: "storage"
     OPENAI_EMBEDDING_BASE_URL: "https://api.openai.com/v1/embeddings"
     OPENAI_EMBEDDING_MODEL: "text-embedding-3-large"
@@ -98,11 +87,7 @@
     BUILTIN_CM_TYPE: "ark"
     BUILTIN_CM_ARK_API_KEY: ""
     BUILTIN_CM_ARK_MODEL: ""
-<<<<<<< HEAD
     BUILTIN_CM_ARK_BASE_URL: "https://ark.cn-beijing.volces.com/api/v3/chat/completions"
-=======
-    BUILTIN_CM_ARK_BASE_URL: ""
->>>>>>> 367bdbec
     BUILTIN_CM_OPENAI_BASE_URL: "https://api.openai.com/v1/chat/completions"
     BUILTIN_CM_OPENAI_API_KEY: "your_api_key"
     BUILTIN_CM_OPENAI_BY_AZURE: "false"
