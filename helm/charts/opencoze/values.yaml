# Default values for opencoze.
# This is a YAML-formatted file.
# Declare variables to be passed into your templates.

mysql:
  enabled: true
  port: 3306
  targetPort: 3306
  image:
    repository: mysql
    tag: 8.4.5
  rootPassword: "root"
  database: opencoze
  user: coze
  password: root
  persistence:
    storageClassName: ""
    size: "50Gi"
  initScripts:
    - files/mysql/init.sql
    - files/mysql/sql_init.sql

redis:
  enabled: true
  image:
    repository: bitnami/redis
    tag: "7.2"
  aofEnabled: "no"
  port: 6379
  ioThreads: 4
  allowEmptyPassword: "yes"
  password: ""
  persistence:
    storageClassName: ""
    size: "50Gi"

# -- coze-server configuration
cozeServer:
  enabled: true
  # -- Number of replicas for the coze-server deployment
  replicaCount: 1

  image:
    repository: opencoze/opencoze
    # -- Keep the mirror up to date
    pullPolicy: Always
    tag: 'latest'

  service:
    type: LoadBalancer
    ports:
      - name: http
        port: 8888
        targetPort: 8888
      - name: minio-proxy
        port: 8889
        targetPort: 8889

  env:
    LISTEN_ADDR: ":8888"
    SERVER_HOST: "localhost${LISTEN_ADDR}"
    LOG_LEVEL: "debug"
    MAX_REQUEST_BODY_SIZE: "1073741824"
    STORAGE_TYPE: "minio"
    MINIO_PROXY_ENDPOINT: ":8889"
    USE_MINIO_PROXY: "true"
    COZE_MQ_TYPE: rmq
<<<<<<< HEAD
    MQ_NAME_SERVER: "127.0.0.1:9876"
    MINIO_ENDPOINT: "127.0.0.1:9000"
    MINIO_API_HOST: "http://127.0.0.1:9000"
=======
>>>>>>> 047f8c8a
    ES_VERSION: "v8"
    VECTOR_STORE_TYPE: "milvus"
    EMBEDDING_TYPE: "ark"
    ARK_EMBEDDING_AK: "your_api_key"
    ARK_EMBEDDING_MODEL: "doubao-embedding-large"
    ARK_EMBEDDING_DIMS: "1024"
    ARK_EMBEDDING_BASE_URL: "https://ark.cn-beijing.volces.com/api/v3/embeddings"
    FILE_UPLOAD_COMPONENT_TYPE: "storage"
    OPENAI_EMBEDDING_BASE_URL: "https://api.openai.com/v1/embeddings"
    OPENAI_EMBEDDING_MODEL: "text-embedding-3-large"
    OPENAI_EMBEDDING_API_KEY: "your_api_key"
    OPENAI_EMBEDDING_BY_AZURE: "false"
    OPENAI_EMBEDDING_DIMS: "1024"
    OCR_TYPE: "ve"
    VE_OCR_AK: ""
    VE_OCR_SK: ""
    BUILTIN_CM_TYPE: "ark"
    BUILTIN_CM_ARK_API_KEY: ""
    BUILTIN_CM_ARK_MODEL: ""
    BUILTIN_CM_ARK_BASE_URL: "https://ark.cn-beijing.volces.com/api/v3/chat/completions"
    BUILTIN_CM_OPENAI_BASE_URL: "https://api.openai.com/v1/chat/completions"
    BUILTIN_CM_OPENAI_API_KEY: "your_api_key"
    BUILTIN_CM_OPENAI_BY_AZURE: "false"
    BUILTIN_CM_OPENAI_MODEL: "doubao-seed-1-6"
    VE_IMAGEX_AK: ""
    VE_IMAGEX_SK: ""
    VE_IMAGEX_SERVER_ID: ""
    VE_IMAGEX_DOMAIN: ""
    VE_IMAGEX_TEMPLATE: ""
    VE_IMAGEX_UPLOAD_HOST: "https://imagex.volcengineapi.com"

rocketmq:
  enabled: true
  namesrv:
    replicaCount: 1
    image:
      repository: apache/rocketmq
      tag: 5.3.2
    persistence:
      store:
        storageClassName: ""
        size: "20Gi"
      logs:
        storageClassName: ""
        size: "20Gi"
    resources:
      limits:
        cpu: 2000m
        memory: 4Gi
    livenessProbe:
      exec:
        command: ["sh", "-c", "mqadmin clusterList -n localhost:9876"]
      initialDelaySeconds: 30
      periodSeconds: 10
  topics:
    - opencoze_knowledge
    - opencoze_search_app
    - opencoze_search_resource
    - "%RETRY%cg_knowledge"
    - "%RETRY%cg_search_app"
    - "%RETRY%cg_search_resource"
  consumerGroups:
    - cg_knowledge
    - cg_search_app
    - cg_search_resource
  broker:
    replicaCount: 1
    image:
      repository: apache/rocketmq
      tag: 5.3.2
    config: |
      brokerClusterName = DefaultCluster
      brokerName = broker-a
      brokerId = 0
      deleteWhen = 04
      fileReservedTime = 48
      brokerRole = ASYNC_MASTER
      flushDiskType = ASYNC_FLUSH
    persistence:
      store:
        storageClassName: ""
        size: "20Gi"
      logs:
        storageClassName: ""
        size: "20Gi"
    resources:
      limits:
        cpu: 4000m
        memory: 8Gi
    initContainers:
      - name: wait-for-namesrv
        image: busybox:latest
        command: ['sh', '-c', 'until nc -z rocketmq-namesrv 9876; do echo waiting for namesrv; sleep 2; done']

elasticsearch:
  enabled: true
  image:
    repository: bitnami/elasticsearch
    tag: 8.18.0
  javaOpts: "-Djdk.tls.client.protocols=TLSv1.2 -Dhttps.protocols=TLSv1.2 -Djavax.net.ssl.trustAll=true -Xms4096m -Xmx4096m"
  username: ""
  password: ""
  persistence:
    enabled: true
    storageClassName: ""
    accessModes:
      - ReadWriteOnce
    size: 50Gi
  service:
    type: ClusterIP
    port: 9200
    targetPort: 9200

minio:
  enabled: true
  image:
    repository: minio/minio
    tag: RELEASE.2025-06-13T11-33-47Z-cpuv1
  accessKey: minioadmin
  secretKey: minioadmin123
  bucket: opencoze
  service:
    type: LoadBalancer
    port: 9000
    consolePort: 9001
  persistence:
    storageClassName: ""
    size: "50Gi"
  resources:
    limits:
      cpu: 8000m
      memory: 16Gi
    requests:
      cpu: 4000m
      memory: 8Gi

etcd:
  enabled: true
  image:
    repository: bitnami/etcd
    tag: 3.5
  persistence:
    storageClassName: ""
    size: "20Gi"

milvus:
  enabled: true
  image:
    repository: milvusdb/milvus
    tag: v2.5.10
  bucketName: milvus
  persistence:
    storageClassName: ""
    size: "20Gi"


images:
  busybox: busybox:latest
  curl: alpine/curl:8.12.1


# -- We will add other services like mysql, redis etc. here later

# This is to override the chart name.
nameOverride: ''
fullnameOverride: ''

# This is for setting Kubernetes Annotations to a Pod.
# For more information checkout: https://kubernetes.io/docs/concepts/overview/working-with-objects/annotations/
podAnnotations: {}

securityContext:
  {}
  # capabilities:
  #   drop:
  #   - ALL
  # readOnlyRootFilesystem: true
  # runAsNonRoot: true
  # runAsUser: 1000

# This is for setting up a service more information can be found here: https://kubernetes.io/docs/concepts/services-networking/service/
service:
  # This sets the service type more information can be found here: https://kubernetes.io/docs/concepts/services-networking/service/#publishing-services-service-types
  type: ClusterIP
  # This sets the ports more information can be found here: https://kubernetes.io/docs/concepts/services-networking/service/#field-spec-ports
  port: 80

# This block is for setting up the ingress for more information can be found here: https://kubernetes.io/docs/concepts/services-networking/ingress/
ingress:
  enabled: false
  className: ''
  annotations:
    {}
    # kubernetes.io/ingress.class: nginx
    # kubernetes.io/tls-acme: "true"
  hosts:
    - host: chart-example.local
      paths:
        - path: /
          pathType: ImplementationSpecific
  tls: []
  #  - secretName: chart-example-tls
  #    hosts:
  #      - chart-example.local
<|MERGE_RESOLUTION|>--- conflicted
+++ resolved
@@ -62,15 +62,13 @@
     LOG_LEVEL: "debug"
     MAX_REQUEST_BODY_SIZE: "1073741824"
     STORAGE_TYPE: "minio"
+    STORAGE_BUCKET: "opencoze"
     MINIO_PROXY_ENDPOINT: ":8889"
     USE_MINIO_PROXY: "true"
     COZE_MQ_TYPE: rmq
-<<<<<<< HEAD
     MQ_NAME_SERVER: "127.0.0.1:9876"
     MINIO_ENDPOINT: "127.0.0.1:9000"
     MINIO_API_HOST: "http://127.0.0.1:9000"
-=======
->>>>>>> 047f8c8a
     ES_VERSION: "v8"
     VECTOR_STORE_TYPE: "milvus"
     EMBEDDING_TYPE: "ark"
