/*
 * Copyright 2025 coze-dev Authors
 *
 * Licensed under the Apache License, Version 2.0 (the "License");
 * you may not use this file except in compliance with the License.
 * You may obtain a copy of the License at
 *
 *     http://www.apache.org/licenses/LICENSE-2.0
 *
 * Unless required by applicable law or agreed to in writing, software
 * distributed under the License is distributed on an "AS IS" BASIS,
 * WITHOUT WARRANTIES OR CONDITIONS OF ANY KIND, either express or implied.
 * See the License for the specific language governing permissions and
 * limitations under the License.
 */

import type {
  IPlugin,
  IHooks,
  IPromptsHookParams,
} from 'rush-init-project-plugin';
import { readFileSync } from 'fs';
import path from 'path';
import JSON5 from '../../autoinstallers/plugins/node_modules/json5';

const rushJson = JSON5.parse(
  readFileSync(path.resolve(__dirname, '../../../rush.json')).toString('utf-8'),
);

export default class SelectTeamPlugin implements IPlugin {
  apply(hooks: IHooks): void {
<<<<<<< HEAD
    hooks.prompts.tap("SelectTeamPlugin", (prompts: IPromptsHookParams) => {

=======
    hooks.prompts.tap('SelectTeamPlugin', (prompts: IPromptsHookParams) => {
>>>>>>> 367bdbec
      // Leave only the prefix team-
      const teamNamePrefix = /^team-/;
      const choices = rushJson.allowedProjectTags
        .filter(teamName => teamNamePrefix.test(teamName))
        .map(teamName => teamName.replace(teamNamePrefix, ''));

      // Unshift an issue, causing the user to display the issue after selecting a template.
      prompts.promptQueue.unshift({
        type: 'list',
        name: 'team',
        message: 'Select your team',
        choices,
        default: 0, // Default choices [0]
      });

      const projectFolderPrompt = prompts.promptQueue.find(
        item => item.name === 'projectFolder',
      );
<<<<<<< HEAD
      projectFolderPrompt.default = (answers) => {
        // Remove the scope from the folder name, such as @code-arch/foo - > foo
        const folderDir = answers.packageName.split('/').slice(-1)[0];
        return `frontend/packages/${answers.team}/${folderDir}`;
      }
=======
      projectFolderPrompt.default = answers => {
        // Remove the scope from the folder name, such as @code-arch/foo - > foo
        const folderDir = answers.packageName.split('/').slice(-1)[0];
        return `frontend/packages/${answers.team}/${folderDir}`;
      };
>>>>>>> 367bdbec
    });
  }
}<|MERGE_RESOLUTION|>--- conflicted
+++ resolved
@@ -29,12 +29,7 @@
 
 export default class SelectTeamPlugin implements IPlugin {
   apply(hooks: IHooks): void {
-<<<<<<< HEAD
-    hooks.prompts.tap("SelectTeamPlugin", (prompts: IPromptsHookParams) => {
-
-=======
     hooks.prompts.tap('SelectTeamPlugin', (prompts: IPromptsHookParams) => {
->>>>>>> 367bdbec
       // Leave only the prefix team-
       const teamNamePrefix = /^team-/;
       const choices = rushJson.allowedProjectTags
@@ -53,19 +48,11 @@
       const projectFolderPrompt = prompts.promptQueue.find(
         item => item.name === 'projectFolder',
       );
-<<<<<<< HEAD
-      projectFolderPrompt.default = (answers) => {
-        // Remove the scope from the folder name, such as @code-arch/foo - > foo
-        const folderDir = answers.packageName.split('/').slice(-1)[0];
-        return `frontend/packages/${answers.team}/${folderDir}`;
-      }
-=======
       projectFolderPrompt.default = answers => {
         // Remove the scope from the folder name, such as @code-arch/foo - > foo
         const folderDir = answers.packageName.split('/').slice(-1)[0];
         return `frontend/packages/${answers.team}/${folderDir}`;
       };
->>>>>>> 367bdbec
     });
   }
 }