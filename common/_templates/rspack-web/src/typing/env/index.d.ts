--- conflicted
+++ resolved
@@ -13,11 +13,6 @@
  * See the License for the specific language governing permissions and
  * limitations under the License.
  */
-<<<<<<< HEAD
- 
-=======
-
->>>>>>> 367bdbec
 // Automatically generated based on env/index.ts, do not modify manually
 declare const IS_CI: boolean;
 declare const IS_DEV_MODE: boolean;
