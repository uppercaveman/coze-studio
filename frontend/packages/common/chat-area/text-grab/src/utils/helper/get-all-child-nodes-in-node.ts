/*
 * Copyright 2025 coze-dev Authors
 *
 * Licensed under the Apache License, Version 2.0 (the "License");
 * you may not use this file except in compliance with the License.
 * You may obtain a copy of the License at
 *
 *     http://www.apache.org/licenses/LICENSE-2.0
 *
 * Unless required by applicable law or agreed to in writing, software
 * distributed under the License is distributed on an "AS IS" BASIS,
 * WITHOUT WARRANTIES OR CONDITIONS OF ANY KIND, either express or implied.
 * See the License for the specific language governing permissions and
 * limitations under the License.
 */
<<<<<<< HEAD
 
=======

>>>>>>> 367bdbec
// Helper function to obtain all nodes in the selection
export const getAllChildNodesInNode = (node: Node): Node[] => {
  const nodes: Node[] = [];
  const treeWalker = document.createTreeWalker(node, NodeFilter.SHOW_ALL, {
    acceptNode: _node =>
      node.contains(_node)
        ? NodeFilter.FILTER_ACCEPT
        : NodeFilter.FILTER_REJECT,
  });

  // eslint-disable-next-line prefer-destructuring -- as expected, because the data is to be changed and allowed to be empty
  let currentNode: Node | null = treeWalker.currentNode;

  while (currentNode) {
    nodes.push(currentNode);
    currentNode = treeWalker.nextNode();
  }

  return nodes;
};<|MERGE_RESOLUTION|>--- conflicted
+++ resolved
@@ -13,11 +13,6 @@
  * See the License for the specific language governing permissions and
  * limitations under the License.
  */
-<<<<<<< HEAD
- 
-=======
-
->>>>>>> 367bdbec
 // Helper function to obtain all nodes in the selection
 export const getAllChildNodesInNode = (node: Node): Node[] => {
   const nodes: Node[] = [];
