--- conflicted
+++ resolved
@@ -13,11 +13,6 @@
  * See the License for the specific language governing permissions and
  * limitations under the License.
  */
-<<<<<<< HEAD
- 
-=======
-
->>>>>>> 367bdbec
 // Template component for shortcut command replacement
 import { type FC, useMemo, useRef } from 'react';
 
