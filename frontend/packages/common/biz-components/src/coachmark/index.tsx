--- conflicted
+++ resolved
@@ -50,14 +50,9 @@
   const [stepIndex, setStepIndex] = useState(itemIndex);
 
   const initVisible = async (cid: string) => {
-<<<<<<< HEAD
-    const coachMarkStorage =
-      await localStorageService.getValueSync(COACHMARK_KEY);
-=======
     const coachMarkStorage = await localStorageService.getValueSync(
       COACHMARK_KEY,
     );
->>>>>>> 367bdbec
     // readStep represents the read step index
     const readStep = (
       typeSafeJSONParse(coachMarkStorage) as Record<string, number> | undefined
