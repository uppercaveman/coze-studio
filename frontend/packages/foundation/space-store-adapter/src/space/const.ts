--- conflicted
+++ resolved
@@ -17,8 +17,4 @@
 export enum ReportEventNames {
   EmptySpaceList = 'empty_space_List', // Space list is empty
   PollingSpaceList = 'polling_space_list', // Rotation space list
-<<<<<<< HEAD
-}
-=======
-}
->>>>>>> 367bdbec
+}