/*
 * Copyright 2025 coze-dev Authors
 *
 * Licensed under the Apache License, Version 2.0 (the "License");
 * you may not use this file except in compliance with the License.
 * You may obtain a copy of the License at
 *
 *     http://www.apache.org/licenses/LICENSE-2.0
 *
 * Unless required by applicable law or agreed to in writing, software
 * distributed under the License is distributed on an "AS IS" BASIS,
 * WITHOUT WARRANTIES OR CONDITIONS OF ANY KIND, either express or implied.
 * See the License for the specific language governing permissions and
 * limitations under the License.
 */
<<<<<<< HEAD
 
=======

>>>>>>> 367bdbec
// @File open source version does not support store channel binding for future expansion
import { type MouseEventHandler } from 'react';

import { useShallow } from 'zustand/react/shallow';
import classNames from 'classnames';
import { type PublishConnectorInfo } from '@coze-arch/idl/intelligence_api';
import { I18n } from '@coze-arch/i18n';
import { ProductEntityType } from '@coze-arch/bot-api/product_api';
import { FormSelect, type optionRenderProps } from '@coze-arch/coze-design';

import { type StoreBindKey, useProjectPublishStore } from '@/store';
import { toDisplayScreenOption } from '@/publish-main/utils/display-screen-option';
import { useProductCategoryOptions } from '@/publish-main/hooks/use-product-category-options';

import { OptionWithTooltip } from '../option-with-tooltip';

export interface StoreBindProps {
  checked: boolean;
  record: PublishConnectorInfo;
  onClick: MouseEventHandler;
}

export const StoreBind = ({
  checked,
  record,
  onClick: inputOnClick,
}: StoreBindProps) => {
  const { bind_info, id = '', UIOptions } = record;
  const displayScreenOptions = UIOptions?.map(toDisplayScreenOption) ?? [];
  const defaultDisplayScreen = bind_info?.display_screen;
  const { connectors, setProjectPublishInfo } = useProjectPublishStore(
    useShallow(state => ({
      connectors: state.connectors,
      setProjectPublishInfo: state.setProjectPublishInfo,
    })),
  );

  const { categoryOptions } = useProductCategoryOptions(ProductEntityType.Bot);

  const handleSelect = (key: StoreBindKey, value: string) => {
    setProjectPublishInfo({
      connectors: {
        ...connectors,
        [id]: {
          ...bind_info,
          ...connectors[id],
          [key]: value,
        },
      },
    });
  };

  return (
    <div
      className={classNames('flex w-full gap-[6px] mt-auto')}
      onClick={inputOnClick}
    >
      <FormSelect
        noLabel
        field="store_display_screen"
        insetLabel={I18n.t('project_release_display_label')}
        fieldClassName="w-[50%]"
        className="w-full"
        initValue={defaultDisplayScreen}
        optionList={displayScreenOptions}
        renderOptionItem={(option: optionRenderProps) => (
          <OptionWithTooltip option={option} tooltip={option.tooltip} />
        )}
        rules={[{ required: checked }]}
        onSelect={(value: unknown) =>
          handleSelect('display_screen', value as string)
        }
      />
      <FormSelect
        noLabel
        field="store_category_id"
        insetLabel={I18n.t('mkpl_bots_category')}
        fieldClassName="w-[50%]"
        className="w-full"
        placeholder={I18n.t('select_category')}
        initValue={bind_info?.category_id}
        optionList={categoryOptions}
        rules={[
          {
            required: checked,
            message: I18n.t('select_category'),
          },
        ]}
        onSelect={(value: unknown) =>
          handleSelect('category_id', value as string)
        }
      />
    </div>
  );
};<|MERGE_RESOLUTION|>--- conflicted
+++ resolved
@@ -13,11 +13,6 @@
  * See the License for the specific language governing permissions and
  * limitations under the License.
  */
-<<<<<<< HEAD
- 
-=======
-
->>>>>>> 367bdbec
 // @File open source version does not support store channel binding for future expansion
 import { type MouseEventHandler } from 'react';
 
