/*
 * Copyright 2025 coze-dev Authors
 *
 * Licensed under the Apache License, Version 2.0 (the "License");
 * you may not use this file except in compliance with the License.
 * You may obtain a copy of the License at
 *
 *     http://www.apache.org/licenses/LICENSE-2.0
 *
 * Unless required by applicable law or agreed to in writing, software
 * distributed under the License is distributed on an "AS IS" BASIS,
 * WITHOUT WARRANTIES OR CONDITIONS OF ANY KIND, either express or implied.
 * See the License for the specific language governing permissions and
 * limitations under the License.
 */
<<<<<<< HEAD
 
=======

>>>>>>> 367bdbec
/** Pick from master, if there is any conflict, please refer to master */
import { useGlobalState } from '@/hooks';

/**
 * Open workflow
 * TODO: Some dependencies have not been migrated yet. For the time being, put this hook here first, and you need to migrate later.
 */
export const useOpenWorkflow = () => {
  const { projectId, getProjectApi } = useGlobalState();
  // eslint-disable-next-line @typescript-eslint/no-explicit-any
  const open = (data: any) => {
    const { workflowId, executeId, subExecuteId } = data;
    const projectApi = getProjectApi();

    if (projectId && projectApi) {
      // in-app jump
      projectApi.sendMsgOpenWidget(`/workflow/${workflowId}`, {
        name: 'debug',
        data: {
          executeId,
          subExecuteId,
        },
      });
    } else {
      // Resource library or operation and maintenance platform jump
      const url = new URL(window.location.href);
      const params = new URLSearchParams();

      // Add/update query parameters to keep only these 4 parameters, including space_id
      params.append('space_id', url.searchParams.get('space_id') || '0');
      params.append('workflow_id', workflowId);
      params.append('execute_id', executeId);
      params.append('sub_execute_id', subExecuteId);

      // Build a new URL
      url.search = params.toString();

      // Open in a new tab
      window.open(url.toString(), '_blank');
    }
  };

  return { open };
};<|MERGE_RESOLUTION|>--- conflicted
+++ resolved
@@ -13,11 +13,6 @@
  * See the License for the specific language governing permissions and
  * limitations under the License.
  */
-<<<<<<< HEAD
- 
-=======
-
->>>>>>> 367bdbec
 /** Pick from master, if there is any conflict, please refer to master */
 import { useGlobalState } from '@/hooks';
 
