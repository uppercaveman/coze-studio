/*
 * Copyright 2025 coze-dev Authors
 *
 * Licensed under the Apache License, Version 2.0 (the "License");
 * you may not use this file except in compliance with the License.
 * You may obtain a copy of the License at
 *
 *     http://www.apache.org/licenses/LICENSE-2.0
 *
 * Unless required by applicable law or agreed to in writing, software
 * distributed under the License is distributed on an "AS IS" BASIS,
 * WITHOUT WARRANTIES OR CONDITIONS OF ANY KIND, either express or implied.
 * See the License for the specific language governing permissions and
 * limitations under the License.
 */
<<<<<<< HEAD
 
=======

>>>>>>> 367bdbec
// TODO first encapsulates a business component for joint debugging, and then abstracts it into a general request select.
import React, { Suspense, lazy } from 'react';

import { InputNumber, Tooltip } from '@coze-arch/coze-design';
import { Slider } from '@coze-arch/bot-semi';
import { IconInfo } from '@coze-arch/bot-icons';

import styles from '../index.module.less';
const LazyMdbox = lazy(async () => {
  const { MdBoxLazy } = await import('@coze-arch/bot-md-box-adapter/lazy');
  return {
    default: MdBoxLazy,
  };
});
export const Divider = () => (
  <div className="border-0 border-t border-solid coz-stroke-primary" />
);

export const SettingLayout = (props: {
  title: string;
  description?: string;
  bolder?: boolean;
  center?: React.ReactNode;
  right?: React.ReactNode;
  leftClassName?: string;
}) => {
  const {
    title,
    description,
    center,
    right,
    bolder,
    leftClassName = '',
  } = props;
  return (
    <div className="flex gap-[4px]">
      <div
        className={`${center ? 'w-[162px]' : 'flex-1'} ${
          bolder ? 'font-semibold' : 'font-normal'
        } flex items-center ${leftClassName}`}
      >
        {title}
        {description ? (
          <Tooltip
            content={
              <Suspense fallback={null}>
                <LazyMdbox
                  markDown={description}
                  autoFixSyntax={{ autoFixEnding: false }}
                />
              </Suspense>
            }
          >
            <IconInfo className="pl-[8px] cursor-pointer coz-fg-dim" />
          </Tooltip>
        ) : undefined}
      </div>
      {center ? <div className="flex-1">{center}</div> : undefined}
      {right ? <div className="w-[110px]">{right}</div> : undefined}
    </div>
  );
};

export const SettingSlider = (props: {
  title: string;
  description?: string;
  min?: number;
  max?: number;
  step?: number;
  value?: number;
  precision?: number;
  defaultValue?: number;
  onChange: (v: string | number) => void;
  readonly?: boolean;
}) => {
  const {
    title,
    description,
    onChange,
    min = 0,
    max = 100,
    value = 0,
    precision = 0,
    readonly,
  } = props;

  const _step = 1 / Math.pow(10, precision);
  return (
    <SettingLayout
      title={title}
      description={description}
      center={
        <div className={`relative ${styles.slider}`}>
          <Slider
            key={title}
            disabled={readonly}
            value={value}
            min={min}
            max={max}
            step={_step}
            marks={{
              [min]: `${min}`,
              [max]: `${max}`,
            }}
            onChange={v => {
              onChange(v as number);
            }}
          />
        </div>
      }
      right={
        <InputNumber
          disabled={readonly}
          precision={precision}
          value={value}
          min={min}
          max={max}
          step={_step}
          onChange={v => {
            if (v !== value) {
              onChange(v as number);
            }
          }}
        />
      }
    />
  );
};<|MERGE_RESOLUTION|>--- conflicted
+++ resolved
@@ -13,11 +13,6 @@
  * See the License for the specific language governing permissions and
  * limitations under the License.
  */
-<<<<<<< HEAD
- 
-=======
-
->>>>>>> 367bdbec
 // TODO first encapsulates a business component for joint debugging, and then abstracts it into a general request select.
 import React, { Suspense, lazy } from 'react';
 
