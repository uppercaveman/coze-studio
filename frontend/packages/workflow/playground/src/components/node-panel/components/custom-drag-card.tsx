/*
 * Copyright 2025 coze-dev Authors
 *
 * Licensed under the Apache License, Version 2.0 (the "License");
 * you may not use this file except in compliance with the License.
 * You may obtain a copy of the License at
 *
 *     http://www.apache.org/licenses/LICENSE-2.0
 *
 * Unless required by applicable law or agreed to in writing, software
 * distributed under the License is distributed on an "AS IS" BASIS,
 * WITHOUT WARRANTIES OR CONDITIONS OF ANY KIND, either express or implied.
 * See the License for the specific language governing permissions and
 * limitations under the License.
 */

import { useDrag } from 'react-dnd';
import React, { type PropsWithChildren } from 'react';

import classNames from 'classnames';
import { concatTestId, type StandardNodeType } from '@coze-workflow/base';
import { Tooltip, type TooltipProps } from '@coze-arch/coze-design';
import { useEntity, useService } from '@flowgram-adapter/free-layout-editor';
import { type WorkflowNodeJSON } from '@flowgram-adapter/free-layout-editor';

import {
  isPluginCategoryNodeTemplate,
  isPluginApiNodeTemplate,
  isSubWorkflowNodeTemplate,
} from '@/utils';
import {
  WorkflowGlobalStateEntity,
  type UnionNodeTemplate,
  type DragObject,
} from '@/typing';
import { WorkflowCustomDragService } from '@/services';
import { DND_ACCEPT_KEY } from '@/constants';

import styles from './styles.module.less';

export interface ICustomDragCardProps {
  className?: string;
  style?: React.CSSProperties;
  nodeType: StandardNodeType;
  nodeJson?: Partial<WorkflowNodeJSON>;
  disabled: boolean;
  children: React.ReactNode;
  nodeDesc?: string;
  tooltipPosition?: TooltipProps['position'];
  nodeTemplate?: UnionNodeTemplate;
  [k: string]: unknown;
}

export function CustomDragCard({
  className,
  style,
  children,
  nodeType,
  nodeJson,
  disabled,
  nodeDesc,
  tooltipPosition,
  nodeTemplate,
  ...rest
}: PropsWithChildren<ICustomDragCardProps>) {
  const workflowState = useEntity<WorkflowGlobalStateEntity>(
    WorkflowGlobalStateEntity,
  );

  const dragService = useService<WorkflowCustomDragService>(
    WorkflowCustomDragService,
  );

  const testId = concatTestId('workflow.detail.node-panel.card', nodeType);

  const [{ isDragging }, drag, preview] = useDrag<
    DragObject,
    unknown,
    { isDragging: boolean }
  >(() => ({
    type: DND_ACCEPT_KEY,
    item: {
      nodeType,
      nodeJson,
      modalProps: isPluginCategoryNodeTemplate(nodeTemplate)
        ? {
            initQuery: {
              type: nodeTemplate.categoryInfo.categoryId,
              isOfficial: nodeTemplate.categoryInfo.onlyOfficial
                ? true
                : undefined,
            },
          }
        : undefined,
      nodeVersionInfo: isPluginApiNodeTemplate(nodeTemplate)
        ? { pluginId: nodeTemplate.plugin_id, version: nodeTemplate.version }
        : isSubWorkflowNodeTemplate(nodeTemplate)
<<<<<<< HEAD
          ? // The version information of the workflow is obtained through the interface when dropping
            {
              workflowId: nodeTemplate.workflow_id,
              pluginId: nodeTemplate.plugin_id,
            }
          : {},
=======
        ? // The version information of the workflow is obtained through the interface when dropping
          {
            workflowId: nodeTemplate.workflow_id,
            pluginId: nodeTemplate.plugin_id,
          }
        : {},
>>>>>>> 367bdbec
    },
    collect: monitor => {
      const dragType = monitor.getItemType();
      const item = monitor.getItem();
      if (item && dragType === DND_ACCEPT_KEY) {
        dragService.startDrag({
          type: item.nodeType,
          json: item.nodeJson,
        });
      } else {
        dragService.endDrag();
      }
      return {
        isDragging: monitor.isDragging(),
      };
    },
  }));

  const computedClassNames = classNames({
    [styles.card]: true,
    [styles['not-allowed']]: workflowState.isExecuting,
    [styles.grabbing]: isDragging,
    [className || '']: Boolean(className),
  });

  const baseContent = (
    <div
      className={styles.cardMargin}
      style={{ position: 'relative' }}
      data-testid={testId}
      data-node-type={nodeType}
    >
      {/* The copy of the node during the drag process is overwritten by the node below, so no hover or the like is triggered */}
      <div
        ref={preview}
        className={classNames(computedClassNames, styles['preview-card'])}
        style={style}
        {...rest}
      >
        {children}
      </div>
      {/* Draggable nodes, overlaid on node replicas */}
      {
        <div
          ref={!disabled ? drag : null}
          className={classNames(computedClassNames, styles['drag-card'])}
          {...rest}
        >
          {children}
        </div>
      }
    </div>
  );
  if (nodeDesc && !isDragging) {
    return (
      <Tooltip
        content={nodeDesc}
        position={tooltipPosition}
        mouseEnterDelay={500}
      >
        {baseContent}
      </Tooltip>
    );
  } else {
    return baseContent;
  }
}<|MERGE_RESOLUTION|>--- conflicted
+++ resolved
@@ -95,21 +95,12 @@
       nodeVersionInfo: isPluginApiNodeTemplate(nodeTemplate)
         ? { pluginId: nodeTemplate.plugin_id, version: nodeTemplate.version }
         : isSubWorkflowNodeTemplate(nodeTemplate)
-<<<<<<< HEAD
-          ? // The version information of the workflow is obtained through the interface when dropping
-            {
-              workflowId: nodeTemplate.workflow_id,
-              pluginId: nodeTemplate.plugin_id,
-            }
-          : {},
-=======
         ? // The version information of the workflow is obtained through the interface when dropping
           {
             workflowId: nodeTemplate.workflow_id,
             pluginId: nodeTemplate.plugin_id,
           }
         : {},
->>>>>>> 367bdbec
     },
     collect: monitor => {
       const dragType = monitor.getItemType();
