--- conflicted
+++ resolved
@@ -13,11 +13,6 @@
  * See the License for the specific language governing permissions and
  * limitations under the License.
  */
-<<<<<<< HEAD
- 
-=======
-
->>>>>>> 367bdbec
 /** Variable Naming Validation Rules */
 export const nameValidationRule =
   /^(?!.*\b(true|false|and|AND|or|OR|not|NOT|null|nil|If|Switch)\b)[a-zA-Z_][a-zA-Z_$0-9]*$/;