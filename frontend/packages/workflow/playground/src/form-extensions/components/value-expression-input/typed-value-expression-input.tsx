--- conflicted
+++ resolved
@@ -229,13 +229,7 @@
   };
 
   const keyPath =
-<<<<<<< HEAD
-    value && ValueExpression.isRef(value)
-      ? (value?.content?.keyPath ?? [])
-      : [];
-=======
     value && ValueExpression.isRef(value) ? value?.content?.keyPath ?? [] : [];
->>>>>>> 367bdbec
   // Externally modified variable type
   useVariableTypeChange({
     keyPath,
