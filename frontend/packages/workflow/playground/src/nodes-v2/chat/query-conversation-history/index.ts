--- conflicted
+++ resolved
@@ -13,11 +13,6 @@
  * See the License for the specific language governing permissions and
  * limitations under the License.
  */
-<<<<<<< HEAD
- 
-=======
-
->>>>>>> 367bdbec
 /** Query session history node */
 
 export { QUERY_CONVERSATION_HISTORY_NODE_REGISTRY } from './node-registry';