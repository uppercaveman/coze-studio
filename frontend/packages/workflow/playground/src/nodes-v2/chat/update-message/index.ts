--- conflicted
+++ resolved
@@ -13,11 +13,6 @@
  * See the License for the specific language governing permissions and
  * limitations under the License.
  */
-<<<<<<< HEAD
- 
-=======
-
->>>>>>> 367bdbec
 /** Modify message node */
 
 export { UPDATE_MESSAGE_NODE_REGISTRY } from './node-registry';