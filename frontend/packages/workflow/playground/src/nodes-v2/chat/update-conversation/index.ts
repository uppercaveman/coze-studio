/*
 * Copyright 2025 coze-dev Authors
 *
 * Licensed under the Apache License, Version 2.0 (the "License");
 * you may not use this file except in compliance with the License.
 * You may obtain a copy of the License at
 *
 *     http://www.apache.org/licenses/LICENSE-2.0
 *
 * Unless required by applicable law or agreed to in writing, software
 * distributed under the License is distributed on an "AS IS" BASIS,
 * WITHOUT WARRANTIES OR CONDITIONS OF ANY KIND, either express or implied.
 * See the License for the specific language governing permissions and
 * limitations under the License.
 */
<<<<<<< HEAD
 
=======

>>>>>>> 367bdbec
/** Update session node */

export { UPDATE_CONVERSATION_NODE_REGISTRY } from './node-registry';<|MERGE_RESOLUTION|>--- conflicted
+++ resolved
@@ -13,11 +13,6 @@
  * See the License for the specific language governing permissions and
  * limitations under the License.
  */
-<<<<<<< HEAD
- 
-=======
-
->>>>>>> 367bdbec
 /** Update session node */
 
 export { UPDATE_CONVERSATION_NODE_REGISTRY } from './node-registry';