--- conflicted
+++ resolved
@@ -58,11 +58,7 @@
 
 /**
  * Plugin extension protocol added properties
-<<<<<<< HEAD
- * 
-=======
  *
->>>>>>> 367bdbec
  */
 export interface PluginExtendProps {
   title?: string;
