/*
 * Copyright 2025 coze-dev Authors
 *
 * Licensed under the Apache License, Version 2.0 (the "License");
 * you may not use this file except in compliance with the License.
 * You may obtain a copy of the License at
 *
 *     http://www.apache.org/licenses/LICENSE-2.0
 *
 * Unless required by applicable law or agreed to in writing, software
 * distributed under the License is distributed on an "AS IS" BASIS,
 * WITHOUT WARRANTIES OR CONDITIONS OF ANY KIND, either express or implied.
 * See the License for the specific language governing permissions and
 * limitations under the License.
 */
<<<<<<< HEAD
 
=======

>>>>>>> 367bdbec
// Workflow store, currently holds the nodes and edges data of the flow

import { devtools } from 'zustand/middleware';
import { create } from 'zustand';
import {
  type WorkflowEdgeJSON,
  type WorkflowNodeJSON,
} from '@flowgram-adapter/free-layout-editor';

interface WorkflowStoreState {
  /** node data */
  nodes: WorkflowNodeJSON[];

  /** edge data */
  edges: WorkflowEdgeJSON[];

  /** Are you creating a workflow? */
  isCreatingWorkflow: boolean;
}

interface WorkflowStoreAction {
  setNodes: (value: WorkflowNodeJSON[]) => void;
  setEdges: (value: WorkflowEdgeJSON[]) => void;
  setIsCreatingWorkflow: (value: boolean) => void;
}

const initialStore: WorkflowStoreState = {
  nodes: [],
  edges: [],
  isCreatingWorkflow: false,
};

export const useWorkflowStore = create<
  WorkflowStoreState & WorkflowStoreAction
>()(
  devtools(set => ({
    ...initialStore,
    setNodes: nodes => set({ nodes: nodes ?? [] }),
    setEdges: edges => set({ edges: edges ?? [] }),
    setIsCreatingWorkflow: value => set({ isCreatingWorkflow: value }),
  })),
);<|MERGE_RESOLUTION|>--- conflicted
+++ resolved
@@ -13,11 +13,6 @@
  * See the License for the specific language governing permissions and
  * limitations under the License.
  */
-<<<<<<< HEAD
- 
-=======
-
->>>>>>> 367bdbec
 // Workflow store, currently holds the nodes and edges data of the flow
 
 import { devtools } from 'zustand/middleware';
