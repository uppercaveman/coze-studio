/*
 * Copyright 2025 coze-dev Authors
 *
 * Licensed under the Apache License, Version 2.0 (the "License");
 * you may not use this file except in compliance with the License.
 * You may obtain a copy of the License at
 *
 *     http://www.apache.org/licenses/LICENSE-2.0
 *
 * Unless required by applicable law or agreed to in writing, software
 * distributed under the License is distributed on an "AS IS" BASIS,
 * WITHOUT WARRANTIES OR CONDITIONS OF ANY KIND, either express or implied.
 * See the License for the specific language governing permissions and
 * limitations under the License.
 */
<<<<<<< HEAD
 
=======

>>>>>>> 367bdbec
// The agreement agreed with the backend is not perceived by the workflow backend. Corresponding to the key response.data modal_list [*] .model_params [*] .default in the api/bot/get_type_list interface
export enum GenerationDiversity {
  Customize = 'default_val',
  Creative = 'creative',
  Balance = 'balance',
  Precise = 'precise',
}

export const RESPONSE_FORMAT_NAME = 'response_format';<|MERGE_RESOLUTION|>--- conflicted
+++ resolved
@@ -13,11 +13,6 @@
  * See the License for the specific language governing permissions and
  * limitations under the License.
  */
-<<<<<<< HEAD
- 
-=======
-
->>>>>>> 367bdbec
 // The agreement agreed with the backend is not perceived by the workflow backend. Corresponding to the key response.data modal_list [*] .model_params [*] .default in the api/bot/get_type_list interface
 export enum GenerationDiversity {
   Customize = 'default_val',
