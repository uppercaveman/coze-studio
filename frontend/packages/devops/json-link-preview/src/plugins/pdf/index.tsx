--- conflicted
+++ resolved
@@ -13,11 +13,6 @@
  * See the License for the specific language governing permissions and
  * limitations under the License.
  */
-<<<<<<< HEAD
- 
-=======
-
->>>>>>> 367bdbec
 //  At present, the size information of the file cannot be obtained. If the file is too large, the browser card PDF does not need to be registered for the time being, and then it will be released.
 import { JsonPreviewBasePlugin } from '../base';
 import OverlayAPI from '../../common/overlay';
