--- conflicted
+++ resolved
@@ -13,11 +13,6 @@
  * See the License for the specific language governing permissions and
  * limitations under the License.
  */
-<<<<<<< HEAD
- 
-=======
-
->>>>>>> 367bdbec
 // The length of the diff table indent
 // Diff table sub-node indented length
 export const DIFF_TABLE_INDENT_LENGTH = 20;
