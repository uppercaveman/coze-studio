/*
 * Copyright 2025 coze-dev Authors
 *
 * Licensed under the Apache License, Version 2.0 (the "License");
 * you may not use this file except in compliance with the License.
 * You may obtain a copy of the License at
 *
 *     http://www.apache.org/licenses/LICENSE-2.0
 *
 * Unless required by applicable law or agreed to in writing, software
 * distributed under the License is distributed on an "AS IS" BASIS,
 * WITHOUT WARRANTIES OR CONDITIONS OF ANY KIND, either express or implied.
 * See the License for the specific language governing permissions and
 * limitations under the License.
 */

import { base } from './base';
const { IS_RELEASE_VERSION, IS_OVERSEA, IS_BOE } = base;
export const features = {
  // After communicating with Zhiqiang & products, remove the sso of boe environment.
  FEATURE_ENABLE_SSO: !IS_RELEASE_VERSION && !IS_BOE,
  FEATURE_ENABLE_APP_GUIDE: !IS_RELEASE_VERSION || IS_OVERSEA,
  FEATURE_ENABLE_FEEDBACK_MAILTO: IS_RELEASE_VERSION,
  FEATURE_ENABLE_MSG_DEBUG: !IS_RELEASE_VERSION,
  FEATURE_ENABLE_TABLE_VARIABLE: IS_OVERSEA || !IS_RELEASE_VERSION,
  FEATURE_ENABLE_TABLE_MEMORY: true,
  // FEATURE_ENABLE_RUYI_CARD: false,
  FEATURE_ENABLE_VARIABLE: false,
  /**
   * Whether to start a new cancellation process? Currently only cn is open.
   */
  FEATURE_ENABLE_NEW_DELETE_ACCOUNT: !IS_OVERSEA,
  FEATURE_AWEME_LOGIN: !IS_OVERSEA,
  FEATURE_GOOGLE_LOGIN: IS_OVERSEA,

  /**
   * @Description Only supports workflow code node editing python code in boe environment and inhouse-cn environment
   */
  FEATURE_ENABLE_CODE_PYTHON: !IS_OVERSEA && !IS_RELEASE_VERSION,

  /**
   * Temporarily hide the banner, it may be used later to operate the location
   */
  FEATURE_ENABLE_BANNER: false,

  /**
   * Database tooltip example distinguishes between overseas and domestic
   */
  FEATURE_ENABLE_DATABASE_TABLE: !IS_OVERSEA,

  /**
   * Bot Market China Entrance
   */
  FEATURE_ENABLE_BOT_STORE: true,
  /**
   * Workflow llm billing is only displayed overseas or in-house.
   */
  FEATURE_ENABLE_WORKFLOW_LLM_PAYMENT: IS_OVERSEA || !IS_RELEASE_VERSION,

  /**
   * Bean bag cici special needs, only online in inhouse
   */
  FEATURE_ENABLE_QUERY_ENTRY: !IS_RELEASE_VERSION,
  /**
   * Coze access audit has been added, which is used for the advance of the publishing machine audit pop-up window and the display of the version history Publishing audit results. Currently only CN is effective.
   */
  FEATURE_ENABLE_TCS: !IS_OVERSEA,

  /**
   * Add UG clue return parameters to the data reported by Tea, which is only required for cn release.
<<<<<<< HEAD
   * 
=======
   *
>>>>>>> 367bdbec
   */
  FEATURE_ENABLE_TEA_UG: IS_RELEASE_VERSION && !IS_OVERSEA,
};<|MERGE_RESOLUTION|>--- conflicted
+++ resolved
@@ -68,11 +68,7 @@
 
   /**
    * Add UG clue return parameters to the data reported by Tea, which is only required for cn release.
-<<<<<<< HEAD
-   * 
-=======
    *
->>>>>>> 367bdbec
    */
   FEATURE_ENABLE_TEA_UG: IS_RELEASE_VERSION && !IS_OVERSEA,
 };