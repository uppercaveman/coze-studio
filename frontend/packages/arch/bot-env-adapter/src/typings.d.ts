--- conflicted
+++ resolved
@@ -15,11 +15,7 @@
  */
 /* eslint-disable */
 /* prettier-ignore */
-<<<<<<< HEAD
-// Automatically generated based on src/index.ts, do not modify manually 
-=======
 // Automatically generated based on src/index.ts, do not modify manually
->>>>>>> 367bdbec
 declare const APP_ID: number;
 declare const APP_KEY: string;
 declare const AWEME_ORIGIN: string;
