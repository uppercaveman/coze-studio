--- conflicted
+++ resolved
@@ -82,14 +82,10 @@
  */
 /* eslint-disable */
 /* prettier-ignore */
-<<<<<<< HEAD
-// Automatically generated based on ${path.relative(baseDir, inputFileName)}, do not modify manually `,
-=======
 // Automatically generated based on ${path.relative(
       baseDir,
       inputFileName,
     )}, do not modify manually `,
->>>>>>> 367bdbec
     {
       overwrite: true,
     },
