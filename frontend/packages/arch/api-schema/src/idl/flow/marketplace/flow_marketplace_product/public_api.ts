--- conflicted
+++ resolved
@@ -314,16 +314,6 @@
   /** 成功率 */
   success_rate?: number;
   /** 平均执行时长 */
-<<<<<<< HEAD
-  avg_exec_time?: number,
-  is_default_icon?: boolean,
-  space_id?: string,
-  material_id?: string,
-  connectors: PluginConnectorInfo[],
-  plugin_type?: product_common.PluginType,
-  /** for opencoze */
-  auth_mode?: PluginAuthMode,
-=======
   avg_exec_time?: number;
   is_default_icon?: boolean;
   space_id?: string;
@@ -332,7 +322,6 @@
   plugin_type?: product_common.PluginType;
   /** for opencoze */
   auth_mode?: PluginAuthMode;
->>>>>>> 367bdbec
 }
 export interface ToolParameter {
   name: string;
