/*
 * Copyright 2025 coze-dev Authors
 *
 * Licensed under the Apache License, Version 2.0 (the "License");
 * you may not use this file except in compliance with the License.
 * You may obtain a copy of the License at
 *
 *     http://www.apache.org/licenses/LICENSE-2.0
 *
 * Unless required by applicable law or agreed to in writing, software
 * distributed under the License is distributed on an "AS IS" BASIS,
 * WITHOUT WARRANTIES OR CONDITIONS OF ANY KIND, either express or implied.
 * See the License for the specific language governing permissions and
 * limitations under the License.
 */

import {
  useState,
  useRef,
  type Dispatch,
  type SetStateAction,
  useCallback,
} from 'react';

const isFunction = (val: any): val is Function => typeof val === 'function';

// Get a new state value, compatible with passing values and functions
<<<<<<< HEAD
function getStateVal<T>(preState: T, initVal?: SetStateAction<T>): T | undefined {
=======
function getStateVal<T>(
  preState: T,
  initVal?: SetStateAction<T>,
): T | undefined {
>>>>>>> 367bdbec
  if (isFunction(initVal)) {
    return initVal(preState);
  }
  return initVal;
}

function useStateRealtime<T>(
  initialState: T | (() => T),
): [T, Dispatch<SetStateAction<T>>, () => T];
function useStateRealtime<T = undefined>(): [
  T | undefined,
  Dispatch<SetStateAction<T | undefined>>,
  () => T | undefined,
];
function useStateRealtime<T>(
  initVal?: T | (() => T),
): [
  T | undefined,
  Dispatch<SetStateAction<T | undefined>>,
  () => T | undefined,
] {
  const initState = getStateVal(undefined, initVal);
  const [val, setVal] = useState(initState);
  const valRef = useRef(initState);
  const setState = useCallback((newVal?: SetStateAction<T | undefined>) => {
    const newState = getStateVal(valRef.current, newVal);
    valRef.current = newState;
    setVal(newState);
  }, []);
  const getRealState = useCallback(() => valRef.current, []);
  return [val, setState, getRealState];
}

export default useStateRealtime;<|MERGE_RESOLUTION|>--- conflicted
+++ resolved
@@ -25,14 +25,10 @@
 const isFunction = (val: any): val is Function => typeof val === 'function';
 
 // Get a new state value, compatible with passing values and functions
-<<<<<<< HEAD
-function getStateVal<T>(preState: T, initVal?: SetStateAction<T>): T | undefined {
-=======
 function getStateVal<T>(
   preState: T,
   initVal?: SetStateAction<T>,
 ): T | undefined {
->>>>>>> 367bdbec
   if (isFunction(initVal)) {
     return initVal(preState);
   }
