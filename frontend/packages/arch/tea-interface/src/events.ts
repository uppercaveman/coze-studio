--- conflicted
+++ resolved
@@ -280,20 +280,12 @@
   workflow_testrun_source = 'workflow_testrun_source',
   /**
    * Workflow Testrun Results
-<<<<<<< HEAD
-   * 
-=======
    *
->>>>>>> 367bdbec
    */
   workflow_testrun_result_front = 'workflow_testrun_result_front',
   /**
    * ! workflow Testrun node details, currently defined only, no event tracking
-<<<<<<< HEAD
-   * 
-=======
    *
->>>>>>> 367bdbec
    */
   workflow_testrun_detailed_front = 'workflow_testrun_detailed_front',
   /** Pre-release button click */
@@ -643,11 +635,7 @@
 
 /**
  * UG thread return parameter
-<<<<<<< HEAD
- * 
-=======
  *
->>>>>>> 367bdbec
  */
 export interface UserGrowthEventParams {
   /**
