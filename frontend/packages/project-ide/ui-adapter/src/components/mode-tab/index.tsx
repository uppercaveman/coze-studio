--- conflicted
+++ resolved
@@ -13,10 +13,5 @@
  * See the License for the specific language governing permissions and
  * limitations under the License.
  */
-<<<<<<< HEAD
- 
-=======
-
->>>>>>> 367bdbec
 // The @file open source version does not provide user interface functions for the time being. The methods exported in this file are for future expansion.
 export const ModeTab = () => null;