/*
 * Copyright 2025 coze-dev Authors
 *
 * Licensed under the Apache License, Version 2.0 (the "License");
 * you may not use this file except in compliance with the License.
 * You may obtain a copy of the License at
 *
 *     http://www.apache.org/licenses/LICENSE-2.0
 *
 * Unless required by applicable law or agreed to in writing, software
 * distributed under the License is distributed on an "AS IS" BASIS,
 * WITHOUT WARRANTIES OR CONDITIONS OF ANY KIND, either express or implied.
 * See the License for the specific language governing permissions and
 * limitations under the License.
 */
<<<<<<< HEAD
 
=======

>>>>>>> 367bdbec
/** The type value on the upload page url */
export enum UnitType {
  /** Text format: local documents, upload PDF, TXT, DOCX local files */
  TEXT_DOC = 'text_doc',
  /** Text format: online data, automatically captures online web content */
  TEXT_URL = 'text_url',
  /** Text format: online data, manual access to online web content */
  TEXT_EXTENSION = 'text_extension',
  /** Text format: custom content, support for creation & editing */
  TEXT_CUSTOM = 'text_custom',
  /** Text Format: Import Notion pages and databases into the knowledge base */
  TEXT_NOTION = 'text_notion',
  /** Text formatting to import Google Docs into the Knowledge Base */
  TEXT_GOOGLE_DRIVE = 'text_google_drive',
  /** Text format: Feishu document, imported into the knowledge base */
  TEXT_FEISHU = 'text_feishu',
  /** Text format: official account */
  TEXT_WECHAT = 'text_wechat',
  /** Text format: Lark document, imported into the knowledge base */
  TEXT_LARK = 'text_lark',
  /** Table format: local document, upload Excel or CSV format document */
  TABLE_DOC = 'table_doc',
  /** Table format: API fetches API content in JSON format */
  TABLE_API = 'table_api',
  /** Table format: custom, custom content, support for creation & editing */
  TABLE_CUSTOM = 'table_custom',
  /** Table Format: Import Google Sheets into the Knowledge Base */
  TABLE_GOOGLE_DRIVE = 'table_google_drive',
  /** Table format: Import the Feishu table into the knowledge base */
  TABLE_FEISHU = 'table_feishu',
  /** Table format: Import Lark tables into the knowledge base */
  TABLE_LARK = 'table_lark',
  /** Image format: local image, upload PNG, JPG, JPEG and other format images */
  IMAGE_FILE = 'image_file',
  /** table format */
  TABLE = 'table',
  /** text format */
  TEXT = 'text',
  /** image format */
  IMAGE = 'image',
}

/**
 * Unit operation type
 * Upload page supports the following ways
 * - ADD created for the first time
 * - UPDATE data
 * - INCREMENTAL INCREMENTAL DATA
 * - RESEGMENT
 */
export enum OptType {
  RESEGMENT = 'resegment',
  ADD = 'add',
  UPDATE = 'update',
  INCREMENTAL = 'incremental',
}

/** Footer button status */
export enum FooterBtnStatus {
  DISABLE = 'disable',
  LOADING = 'loading',
  ENABLE = 'enable',
}

/** Create unit global process state. Note the difference with UploadStatus*/
export enum CreateUnitStatus {
  UPLOAD_UNIT = 'uploadUnit',
  GET_TASK_PROGRESS = 'getTaskProGress',
  TASK_FINISH = 'taskFinish',
}

/**
 * UploadStatus is the upload-unit-file, upload-unit-table components, the status of the upload file process
 * Prototype from import {type FileItemStatus} from '@douyinfe/semi-foundation/lib/es/upload/foundation';
 * There is a problem with the writing of FileItemStatus
 */
export enum UploadStatus {
  SUCCESS = 'success',
  UPLOAD_FAIL = 'uploadFail',
  VALIDATE_FAIL = 'validateFail',
  VALIDATING = 'validating',
  UPLOADING = 'uploading',
  WAIT = 'wait',
}

export enum FileNodeType {
  FileNodeTypeFolder = 'folder',
  FileNodeTypeDocument = 'document',
  FileNodeTypeSheet = 'sheet',
}

export enum EntityStatus {
  EntityStatusProcess = 'process',
  EntityStatusSuccess = 'success',
  EntityStatusFail = 'failure',
}

export enum CheckedStatus {
  LOADING = 0,
  NO_AUTH = 1,
  NO_FILE = 2,
  SIMPLE = 3,
  HAD_SEGMENT_RULES = 4,
}<|MERGE_RESOLUTION|>--- conflicted
+++ resolved
@@ -13,11 +13,6 @@
  * See the License for the specific language governing permissions and
  * limitations under the License.
  */
-<<<<<<< HEAD
- 
-=======
-
->>>>>>> 367bdbec
 /** The type value on the upload page url */
 export enum UnitType {
   /** Text format: local documents, upload PDF, TXT, DOCX local files */
