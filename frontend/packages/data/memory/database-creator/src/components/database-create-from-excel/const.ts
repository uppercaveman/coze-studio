/*
 * Copyright 2025 coze-dev Authors
 *
 * Licensed under the Apache License, Version 2.0 (the "License");
 * you may not use this file except in compliance with the License.
 * You may obtain a copy of the License at
 *
 *     http://www.apache.org/licenses/LICENSE-2.0
 *
 * Unless required by applicable law or agreed to in writing, software
 * distributed under the License is distributed on an "AS IS" BASIS,
 * WITHOUT WARRANTIES OR CONDITIONS OF ANY KIND, either express or implied.
 * See the License for the specific language governing permissions and
 * limitations under the License.
 */
<<<<<<< HEAD
 
=======

>>>>>>> 367bdbec
// 20MB limit
export const ACCEPT_FILE_MAX_SIZE = 20 * 1024 * 1024;
export const ACCEPT_FILE_TYPES = ['.xlsx', '.xls', '.csv'].join(',');<|MERGE_RESOLUTION|>--- conflicted
+++ resolved
@@ -13,11 +13,6 @@
  * See the License for the specific language governing permissions and
  * limitations under the License.
  */
-<<<<<<< HEAD
- 
-=======
-
->>>>>>> 367bdbec
 // 20MB limit
 export const ACCEPT_FILE_MAX_SIZE = 20 * 1024 * 1024;
 export const ACCEPT_FILE_TYPES = ['.xlsx', '.xls', '.csv'].join(',');