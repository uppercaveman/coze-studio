--- conflicted
+++ resolved
@@ -22,11 +22,7 @@
 /**
  * Split from packages/data/database-v2/src/components/database-table-data/index.tsx
  * The original implementation was basically copied from the Semi document, and the sorted data was not submitted to the server level. The PM did not seem to know about this function, so...
-<<<<<<< HEAD
- * @see 
-=======
  * @see
->>>>>>> 367bdbec
  */
 export const SortableRow = (
   // https://github.com/DouyinFE/semi-design/blob/v2.69.2/packages/semi-ui/table/Body/BaseRow.tsx#L396
