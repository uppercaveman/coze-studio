--- conflicted
+++ resolved
@@ -31,11 +31,6 @@
 #   block_unresolved_conflict "$CURRENT_BRANCH..$CURRENT_ORIGIN_BRANCH"
 # fi
 
-<<<<<<< HEAD
-if [ "$CURRENT_BRANCH" = "main" ] && [ "$CURRENT_USER" != "32173777@qq.com" ]; then
-  echo "${RED}Do not push to main branch manually!!!${NC}"
-  exit 1
-=======
 # Check if current origin contains coze-dev/coze-studio
 if [[ "$CURRENT_ORIGIN_URL" == *"coze-dev/coze-studio"* ]]; then
   # Block push to main branch for coze-dev/coze-studio repository
@@ -43,7 +38,6 @@
     echo "${RED}Do not push to main branch manually!!!${NC}"
     exit 1
   fi
->>>>>>> 541a99cc
 fi
 
 if git status --porcelain | grep -q "pnpm-lock.yaml"; then
