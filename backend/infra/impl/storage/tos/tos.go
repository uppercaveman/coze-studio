--- conflicted
+++ resolved
@@ -211,46 +211,9 @@
 		return "", err
 	}
 
-<<<<<<< HEAD
-	// url parse
-	url, err := url.Parse(output.SignedUrl)
-	if err != nil {
-		logs.CtxWarnf(ctx, "[GetObjectUrl] url parse failed, err: %v", err)
-		return output.SignedUrl, nil
-	}
-
-	proxyPort := os.Getenv(consts.MinIOProxyEndpoint) // :8889
-	if len(proxyPort) > 0 {
-		currentHost, ok := ctxcache.Get[string](ctx, consts.HostKeyInCtx)
-		if !ok {
-			return output.SignedUrl, nil
-		}
-
-		currentScheme, ok := ctxcache.Get[string](ctx, consts.RequestSchemeKeyInCtx)
-		if !ok {
-			return output.SignedUrl, nil
-		}
-
-		host, _, err := net.SplitHostPort(currentHost)
-		if err != nil {
-			host = currentHost
-		}
-
-		usePort := os.Getenv(consts.UseMinIOProxy)
-		if usePort != "true" {
-			proxyPort = ""
-		}
-
-		minioProxyHost := host + proxyPort
-		url.Host = minioProxyHost
-		url.Scheme = currentScheme
-		// logs.CtxDebugf(ctx, "[GetObjectUrl] reset \n ORG.URL = %s \n TOS.URL = %s", output.SignedUrl, url.String())
-		return url.String(), nil
-=======
 	ok, proxyURL := proxy.CheckIfNeedReplaceHost(ctx, output.SignedUrl)
 	if ok {
 		return proxyURL, nil
->>>>>>> 047f8c8a
 	}
 
 	return output.SignedUrl, nil
