--- conflicted
+++ resolved
@@ -210,39 +210,9 @@
 	}
 
 	// logs.CtxDebugf(ctx, "[GetObjectUrl] origin presignedURL.String = %s", presignedURL.String())
-<<<<<<< HEAD
-
-	proxyPort := os.Getenv(consts.MinIOProxyEndpoint) // :8889
-	if len(proxyPort) > 0 {
-		currentHost, ok := ctxcache.Get[string](ctx, consts.HostKeyInCtx)
-		if !ok {
-			return presignedURL.String(), nil
-		}
-
-		currentScheme, ok := ctxcache.Get[string](ctx, consts.RequestSchemeKeyInCtx)
-		if !ok {
-			return presignedURL.String(), nil
-		}
-
-		host, _, err := net.SplitHostPort(currentHost)
-		if err != nil {
-			host = currentHost
-		}
-
-		usePort := os.Getenv(consts.UseMinIOProxy)
-		if usePort != "true" {
-			proxyPort = ""
-		}
-
-		minioProxyHost := host + proxyPort
-		presignedURL.Host = minioProxyHost
-		presignedURL.Scheme = currentScheme
-		// logs.CtxDebugf(ctx, "[GetObjectUrl] reset presignedURL.String = %s", presignedURL.String())
-=======
 	ok, proxyURL := proxy.CheckIfNeedReplaceHost(ctx, presignedURL.String())
 	if ok {
 		return proxyURL, nil
->>>>>>> 047f8c8a
 	}
 
 	return presignedURL.String(), nil
